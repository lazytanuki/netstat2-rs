--- conflicted
+++ resolved
@@ -18,12 +18,7 @@
 bitflags = "1.0"
 thiserror = "1"
 
-<<<<<<< HEAD
 [target.'cfg(any(target_os = "macos", target_os = "ios"))'.dependencies]
-enum-primitive-derive = "0.1.2"
-=======
-[target.'cfg(target_os = "macos")'.dependencies]
 num-derive = "0.3"
->>>>>>> 33b60616
 num-traits = "0.2.8"
 byteorder = "1.3.2"